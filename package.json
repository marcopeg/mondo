{
<<<<<<< HEAD
  "name": "mondo",
  "version": "0.0.20",
=======
  "name": "crm",
  "version": "0.0.22",
>>>>>>> c463f5a7
  "description": "This is a sample plugin for Obsidian (https://obsidian.md)",
  "main": "src/main.ts",
  "scripts": {
    "dev": "concurrently \"node esbuild.config.mjs\" \"npx tailwindcss -i src/styles.css -o styles.css --watch --config tailwind.config.cjs\"",
    "build": "npx tailwindcss -i src/styles.css -o styles.css --config tailwind.config.cjs --minify && tsc -p tsconfig.build.json -noEmit -skipLibCheck && node esbuild.config.mjs production",
    "version": "node version-bump.mjs && git add manifest.json versions.json",
    "deploy": "yarn build && cp -f main.js styles.css manifest.json \"/Users/marcopeg/Library/Mobile Documents/iCloud~md~obsidian/Documents/Marco/.obsidian/plugins/mondo\"",
    "sync": "set -e; SRC=\"/Users/marcopeg/Library/Mobile Documents/iCloud~md~obsidian/Documents/Marco/\"; DEST=\"/Users/marcopeg/dv/MarcoDev\"; find \"$DEST\" -mindepth 1 -maxdepth 1 ! -name '.obsidian' -exec rm -rf {} +; rsync -a --exclude '.obsidian' --exclude '.obsidian/' \"$SRC\" \"$DEST/\"",
    "tag:push": "git tag $(node -p \"require('./package.json').version\") && git push origin $(node -p \"require('./package.json').version\")",
    "tag:prune": "git tag -d $(node -p \"require('./package.json').version\") && git push --delete origin $(node -p \"require('./package.json').version\") || true"
  },
  "keywords": [],
  "author": "",
  "license": "MIT",
  "devDependencies": {
    "@types/node": "^16.11.6",
    "@types/react": "^19.1.12",
    "@types/react-dom": "^19.1.9",
    "@typescript-eslint/eslint-plugin": "5.29.0",
    "@typescript-eslint/parser": "5.29.0",
    "autoprefixer": "^10.4.21",
    "builtin-modules": "3.3.0",
    "concurrently": "^9.2.1",
    "esbuild": "0.17.3",
    "obsidian": "latest",
    "postcss": "^8.5.6",
    "postcss-cli": "^11.0.1",
    "tailwindcss": "3.4.7",
    "tslib": "2.4.0",
    "typescript": "5.6.3"
  },
  "dependencies": {
    "@dnd-kit/core": "^6.3.1",
    "@dnd-kit/sortable": "^10.0.0",
    "@dnd-kit/utilities": "^3.2.2",
    "@radix-ui/themes": "^3.2.1",
    "react": "^19.1.1",
    "react-dom": "^19.1.1",
    "yaml": "^2.6.0"
  }
}<|MERGE_RESOLUTION|>--- conflicted
+++ resolved
@@ -1,11 +1,6 @@
 {
-<<<<<<< HEAD
   "name": "mondo",
   "version": "0.0.20",
-=======
-  "name": "crm",
-  "version": "0.0.22",
->>>>>>> c463f5a7
   "description": "This is a sample plugin for Obsidian (https://obsidian.md)",
   "main": "src/main.ts",
   "scripts": {
