import { useCallback, useEffect, useMemo, useRef, useState } from "react";

type TimerPhase = "work" | "rest";
type HepticMode = "audio" | "vibration" | "both";

type TimerBlockProps = Record<string, unknown>;

type TimerPlanStep = {
  title: string;
  durationSeconds: number;
  pauseSeconds: number;
};

export type TimerBlockController = {
  canStart: boolean;
  currentLoop: number;
  currentLabel: string;
  displayTitle: string;
  durationSeconds: number;
  formattedElapsed: string;
  formattedRemaining: string;
  hasFiniteLoops: boolean;
  intervalSeconds: number;
  isResting: boolean;
  isRunning: boolean;
  nextLabel?: string;
  progress: number;
  remainingSeconds: number;
  totalLoops: number;
  start: () => void;
  stop: () => void;
};

const parseSeconds = (value: unknown): number => {
  if (value === undefined || value === null) {
    return 0;
  }

  if (typeof value === "number") {
    if (!Number.isFinite(value)) {
      return 0;
    }

    return Math.max(0, Math.floor(value));
  }

  if (typeof value !== "string") {
    return 0;
  }

  const numeric = Number(value);

  if (!Number.isFinite(numeric)) {
    return 0;
  }

  return Math.max(0, Math.floor(numeric));
};

const formatTime = (value: number): string => {
  const safeValue = Number.isFinite(value) ? Math.max(0, Math.floor(value)) : 0;
  const minutes = Math.floor(safeValue / 60);
  const seconds = safeValue % 60;

  return `${minutes.toString().padStart(2, "0")}:${seconds
    .toString()
    .padStart(2, "0")}`;
};

const formatChronograph = (value: number): string => {
  const safeValue = Number.isFinite(value) ? Math.max(0, Math.floor(value)) : 0;
  const totalSeconds = Math.floor(safeValue / 1000);
  const hours = Math.floor(totalSeconds / 3600);
  const minutes = Math.floor((totalSeconds % 3600) / 60);
  const seconds = totalSeconds % 60;
  const milliseconds = Math.floor(safeValue % 1000);

  return `${hours.toString().padStart(2, "0")}:${minutes
    .toString()
    .padStart(2, "0")}:${seconds.toString().padStart(2, "0")}.${milliseconds
    .toString()
    .padStart(3, "0")}`;
};

type LoopConfig =
  | { mode: "none" }
  | { mode: "infinite" }
  | { mode: "finite"; total: number };

const parseLoop = (value: string | undefined): LoopConfig => {
  if (!value) {
    return { mode: "infinite" };
  }

  const normalized = value.trim().toLowerCase();

  if (!normalized || normalized === "true") {
    return { mode: "infinite" };
  }

  if (normalized === "false") {
    return { mode: "none" };
  }

  const numeric = Number(normalized);

  if (!Number.isFinite(numeric)) {
    return { mode: "infinite" };
  }

  const totalLoops = Math.floor(numeric);

  if (totalLoops <= 0) {
    return { mode: "none" };
  }

  return { mode: "finite", total: totalLoops };
};

const toStepTitle = (value: unknown, fallback: string): string => {
  if (typeof value === "string") {
    const trimmed = value.trim();

    if (trimmed.length > 0) {
      return trimmed;
    }
  }

  return fallback;
};

const parsePlanSteps = (value: unknown): TimerPlanStep[] => {
  if (!Array.isArray(value)) {
    return [];
  }

  const steps: TimerPlanStep[] = [];

  value.forEach((rawStep, index) => {
    if (!rawStep || typeof rawStep !== "object") {
      return;
    }

    const stepRecord = rawStep as Record<string, unknown>;
    const durationSeconds = parseSeconds(stepRecord.duration ?? stepRecord.time);

    if (durationSeconds <= 0) {
      return;
    }

    const pauseSeconds = parseSeconds(stepRecord.pause ?? stepRecord.rest ?? 0);
    const fallbackTitle = `step ${index + 1}`;
    const title = toStepTitle(stepRecord.title ?? stepRecord.name, fallbackTitle);

    steps.push({
      title,
      durationSeconds,
      pauseSeconds,
    });
  });

  return steps;
};

type NavigatorWithWakeLock = Navigator & {
  wakeLock?: {
    request: (type: "screen") => Promise<ScreenWakeLockSentinel>;
  };
};

type ScreenWakeLockSentinel = {
  released: boolean;
  release: () => Promise<void>;
  addEventListener?: (type: "release", listener: () => void) => void;
  removeEventListener?: (type: "release", listener: () => void) => void;
};

type WindowWithAudioContext = Window & {
  webkitAudioContext?: typeof AudioContext;
};

const getAudioContextConstructor = (): typeof AudioContext | undefined => {
  if (typeof window === "undefined") {
    return undefined;
  }

  const audioWindow = window as WindowWithAudioContext;

  return window.AudioContext ?? audioWindow.webkitAudioContext;
};

const shouldVibrate = (mode: HepticMode): boolean =>
  mode === "vibration" || mode === "both";

const shouldPlayAudio = (mode: HepticMode): boolean =>
  mode === "audio" || mode === "both";

const triggerVibration = (pattern: number | number[], mode: HepticMode) => {
  if (!shouldVibrate(mode)) {
    return;
  }

  if (
    typeof navigator === "undefined" ||
    typeof navigator.vibrate !== "function"
  ) {
    return;
  }

  navigator.vibrate(pattern);
};

const triggerShortBeep = (mode: HepticMode) => {
  triggerVibration(180, mode);

  if (!shouldPlayAudio(mode)) {
    return;
  }

  const AudioContextConstructor = getAudioContextConstructor();

  if (!AudioContextConstructor) {
    return;
  }

  try {
    const context = new AudioContextConstructor();
    const oscillator = context.createOscillator();
    const gain = context.createGain();

    oscillator.type = "sine";
    oscillator.frequency.setValueAtTime(880, context.currentTime);
    gain.gain.setValueAtTime(0.18, context.currentTime);

    oscillator.connect(gain);
    gain.connect(context.destination);

    const duration = 0.18;

    oscillator.start();
    gain.gain.exponentialRampToValueAtTime(
      0.0001,
      context.currentTime + duration
    );
    oscillator.stop(context.currentTime + duration);

    oscillator.addEventListener("ended", () => {
      context.close().catch(() => undefined);
    });
  } catch (error) {
    // Silently ignore audio errors
  }
};

const triggerHappyChime = (mode: HepticMode) => {
  triggerVibration([140, 80, 200], mode);

  if (!shouldPlayAudio(mode)) {
    return;
  }

  const AudioContextConstructor = getAudioContextConstructor();

  if (!AudioContextConstructor) {
    return;
  }

  try {
    const context = new AudioContextConstructor();
    const oscillator = context.createOscillator();
    const gain = context.createGain();
    const now = context.currentTime;

    oscillator.type = "sine";
    oscillator.frequency.setValueAtTime(880, now);
    gain.gain.setValueAtTime(0.18, now);

    oscillator.connect(gain);
    gain.connect(context.destination);

    const duration = 0.5;

    oscillator.start(now);
    gain.gain.exponentialRampToValueAtTime(0.0001, now + duration);
    oscillator.stop(now + duration);

    oscillator.addEventListener("ended", () => {
      context.close().catch(() => undefined);
    });
  } catch (error) {
    // Silently ignore audio errors
  }
};

const triggerRestCue = (mode: HepticMode) => {
  triggerVibration([250, 100, 250], mode);

  if (!shouldPlayAudio(mode)) {
    return;
  }

  const AudioContextConstructor = getAudioContextConstructor();

  if (!AudioContextConstructor) {
    return;
  }

  try {
    const context = new AudioContextConstructor();
    const oscillator = context.createOscillator();
    const gain = context.createGain();
    const now = context.currentTime;

    oscillator.type = "sine";
    oscillator.frequency.setValueAtTime(660, now);
    gain.gain.setValueAtTime(0.2, now);

    oscillator.connect(gain);
    gain.connect(context.destination);

    const duration = 0.5;

    oscillator.start(now);
    gain.gain.exponentialRampToValueAtTime(0.0001, now + duration);
    oscillator.stop(now + duration);

    oscillator.addEventListener("ended", () => {
      context.close().catch(() => undefined);
    });
  } catch (error) {
    // Silently ignore audio errors
  }
};

const stopFeedback = (mode: HepticMode) => {
  if (!shouldVibrate(mode)) {
    return;
  }

  if (
    typeof navigator === "undefined" ||
    typeof navigator.vibrate !== "function"
  ) {
    return;
  }

  navigator.vibrate(0);
};

<<<<<<< HEAD
export const useTimerBlock = (props: TimerBlockProps): TimerBlockController => {
  const baseDurationSeconds = useMemo(() => parseSeconds(props.duration), [props.duration]);
  const baseIntervalSeconds = useMemo(() => parseSeconds(props.interval), [props.interval]);
=======
export const useTimerBlock = (props: TimerBlockProps): TimerBlockState => {
  const durationSeconds = useMemo(
    () => parseSeconds(props.duration),
    [props.duration]
  );
  const intervalSeconds = useMemo(
    () => parseSeconds(props.interval),
    [props.interval]
  );
  const loopConfig = useMemo(() => parseLoop(props.loop), [props.loop]);
  const hasFiniteLoops = loopConfig.mode === "finite";
  const totalLoops = hasFiniteLoops ? loopConfig.total : 0;
>>>>>>> 93b93d93
  const hepticMode: HepticMode = useMemo(() => {
    const raw = typeof props.heptic === "string" ? props.heptic.toLowerCase() : "";

<<<<<<< HEAD
    if (raw === "audio" || raw === "vibration" || raw === "both") {
      return raw;
=======
    if (
      normalized === "audio" ||
      normalized === "vibration" ||
      normalized === "both"
    ) {
      return normalized;
>>>>>>> 93b93d93
    }

    return "audio";
  }, [props.heptic]);
  const stepSeconds = useMemo(() => parseSeconds(props.step), [props.step]);
  const planSteps = useMemo(() => parsePlanSteps(props.steps), [props.steps]);
  const planStepsLength = planSteps.length;
  const hasPlan = planStepsLength > 0;
  const initialPlanDuration = useMemo(
    () => (planStepsLength > 0 ? planSteps[0]?.durationSeconds ?? 0 : 0),
    [planSteps, planStepsLength]
  );
  const rawTitle = typeof props.title === "string" ? props.title : "";
  const title = useMemo(() => {
    const trimmed = rawTitle.trim();

    if (trimmed.length > 0) {
      return trimmed;
    }

    return hasPlan ? "time plan" : "work";
  }, [hasPlan, rawTitle]);

  const [currentStepIndex, setCurrentStepIndex] = useState(0);
  const [isRunning, setIsRunning] = useState(false);
  const [phase, setPhase] = useState<TimerPhase>("work");
<<<<<<< HEAD
  const initialDuration = hasPlan ? initialPlanDuration : baseDurationSeconds;
  const [remainingSeconds, setRemainingSeconds] = useState(initialDuration);
  const [elapsedSeconds, setElapsedSeconds] = useState(0);
=======
  const [currentLoop, setCurrentLoop] = useState(0);
  const [remainingSeconds, setRemainingSeconds] = useState(durationSeconds);
  const [elapsedMilliseconds, setElapsedMilliseconds] = useState(0);
>>>>>>> 93b93d93
  const [progress, setProgress] = useState(1);
  const phaseDurationRef = useRef(Math.max(initialDuration || 1, 1));
  const phaseStartTimeRef = useRef<number | null>(null);
  const animationFrameRef = useRef<number | null>(null);
  const wakeLockRef = useRef<ScreenWakeLockSentinel | null>(null);
  const lastFeedbackAtRef = useRef<number>(0);
  const stepCountRef = useRef(0);
  const workAccumulatedRef = useRef(0);

  const safeStepIndex = hasPlan
    ? Math.min(Math.max(currentStepIndex, 0), planStepsLength - 1)
    : 0;
  const currentPlanStep = hasPlan ? planSteps[safeStepIndex] : undefined;
  const nextPlanStep =
    hasPlan && safeStepIndex + 1 < planStepsLength
      ? planSteps[safeStepIndex + 1]
      : undefined;
  const durationSeconds = hasPlan
    ? currentPlanStep?.durationSeconds ?? 0
    : baseDurationSeconds;
  const intervalSeconds = hasPlan
    ? currentPlanStep?.pauseSeconds ?? 0
    : baseIntervalSeconds;

  const getNow = useCallback(() => {
    if (
      typeof performance !== "undefined" &&
      typeof performance.now === "function"
    ) {
      return performance.now();
    }

    return Date.now();
  }, []);

  const markFeedback = useCallback(() => {
    lastFeedbackAtRef.current = getNow();
  }, [getNow]);

  const playShortBeep = useCallback(() => {
    triggerShortBeep(hepticMode);
    markFeedback();
  }, [hepticMode, markFeedback]);

  const playHappyChime = useCallback(() => {
    triggerHappyChime(hepticMode);
    markFeedback();
  }, [hepticMode, markFeedback]);

  const playRestCue = useCallback(() => {
    triggerRestCue(hepticMode);
    markFeedback();
  }, [hepticMode, markFeedback]);

  const stopCurrentFeedback = useCallback(() => {
    stopFeedback(hepticMode);
  }, [hepticMode]);

  useEffect(() => {
    if (!isRunning) {
      workAccumulatedRef.current = 0;
      setElapsedMilliseconds(0);
      setCurrentLoop(0);
    }
  }, [isRunning]);

  useEffect(() => {
    if (!hasPlan) {
      setCurrentStepIndex(0);

      return;
    }

    setCurrentStepIndex((index) =>
      Math.min(Math.max(index, 0), planStepsLength - 1)
    );
  }, [hasPlan, planStepsLength]);

  useEffect(() => {
    if (!isRunning) {
      setCurrentStepIndex(0);
    }
  }, [isRunning]);

  useEffect(() => {
    if (!isRunning) {
      setPhase("work");
      setRemainingSeconds(durationSeconds);
      setProgress(1);
      phaseStartTimeRef.current = null;
    }
  }, [durationSeconds, isRunning]);

  useEffect(() => {
    if (!isRunning) {
      stepCountRef.current = 0;
    }
  }, [isRunning]);

  const releaseWakeLock = useCallback(async () => {
    if (!wakeLockRef.current) {
      return;
    }

    try {
      const sentinel = wakeLockRef.current;
      wakeLockRef.current = null;
      await sentinel.release();
    } catch (error) {
      wakeLockRef.current = null;
    }
  }, []);

  const requestWakeLock = useCallback(async () => {
    if (typeof navigator === "undefined") {
      return;
    }

    const navigatorWithWakeLock = navigator as NavigatorWithWakeLock;

    if (!navigatorWithWakeLock.wakeLock?.request) {
      return;
    }

    if (wakeLockRef.current) {
      return;
    }

    try {
      const sentinel = await navigatorWithWakeLock.wakeLock.request("screen");

      const handleRelease = () => {
        wakeLockRef.current = null;

        if (sentinel.removeEventListener) {
          sentinel.removeEventListener("release", handleRelease);
        }

        if (
          typeof document !== "undefined" &&
          document.visibilityState === "visible"
        ) {
          if (isRunning) {
            void requestWakeLock();
          }
        }
      };

      wakeLockRef.current = sentinel;

      if (sentinel.addEventListener) {
        sentinel.addEventListener("release", handleRelease);
      }
    } catch (error) {
      wakeLockRef.current = null;
    }
  }, [isRunning]);

<<<<<<< HEAD
  const start = useCallback(() => {
    const initialDurationSeconds = hasPlan ? initialPlanDuration : baseDurationSeconds;

    if (initialDurationSeconds <= 0) {
      return;
    }

    stepCountRef.current = 0;
    stopCurrentFeedback();
    playHappyChime();
    setPhase("work");
    setCurrentStepIndex(0);
    setRemainingSeconds(initialDurationSeconds);
    setProgress(1);
    timerStartTimeRef.current = getNow();
    setElapsedSeconds(0);
    phaseStartTimeRef.current = null;
    setIsRunning(true);
    void requestWakeLock();
  }, [
    baseDurationSeconds,
    getNow,
    hasPlan,
    initialPlanDuration,
    playHappyChime,
    requestWakeLock,
    stopCurrentFeedback,
  ]);

  const stop = useCallback(() => {
    const resetDuration = hasPlan ? initialPlanDuration : baseDurationSeconds;

    setIsRunning(false);
    setPhase("work");
    setCurrentStepIndex(0);
    setRemainingSeconds(resetDuration);
=======
  const stop = useCallback(() => {
    setIsRunning(false);
    setPhase("work");
    setRemainingSeconds(durationSeconds);
>>>>>>> 93b93d93
    setProgress(1);
    phaseStartTimeRef.current = null;
    stepCountRef.current = 0;
    stopCurrentFeedback();
    void releaseWakeLock();
<<<<<<< HEAD
  }, [
    baseDurationSeconds,
    hasPlan,
    initialPlanDuration,
    releaseWakeLock,
    stopCurrentFeedback,
  ]);
=======
  }, [durationSeconds, releaseWakeLock, stopCurrentFeedback]);
>>>>>>> 93b93d93

  useEffect(() => {
    if (!isRunning) {
      return;
    }

    if (remainingSeconds === 0) {
<<<<<<< HEAD
      if (hasPlan) {
        const currentStep = currentPlanStep;

        if (!currentStep) {
          playHappyChime();
          stop();
          return;
        }

        if (phase === "work") {
          if (currentStep.pauseSeconds > 0) {
            playRestCue();
            setPhase("rest");
            setProgress(1);
            phaseStartTimeRef.current = null;
            setRemainingSeconds(currentStep.pauseSeconds);
            return;
          }

          const nextIndex = safeStepIndex + 1;

          if (nextIndex < planStepsLength) {
            playHappyChime();
            setCurrentStepIndex(nextIndex);
            setPhase("work");
            setProgress(1);
            phaseStartTimeRef.current = null;
            setRemainingSeconds(planSteps[nextIndex].durationSeconds);
            return;
          }
=======
      if (phase === "work") {
        const workDurationMs = Math.max(durationSeconds, 0) * 1000;

        workAccumulatedRef.current += workDurationMs;
        setElapsedMilliseconds(workAccumulatedRef.current);
>>>>>>> 93b93d93

        const shouldContinue =
          loopConfig.mode !== "none" &&
          (!hasFiniteLoops || currentLoop < totalLoops);

        if (!shouldContinue) {
          playHappyChime();
          stop();
<<<<<<< HEAD
          return;
        }

        const nextIndex = safeStepIndex + 1;

        if (nextIndex < planStepsLength) {
          playHappyChime();
          setCurrentStepIndex(nextIndex);
          setPhase("work");
=======

          return;
        }

        if (intervalSeconds > 0) {
          playRestCue();
          setPhase("rest");
          setRemainingSeconds(intervalSeconds);
>>>>>>> 93b93d93
          setProgress(1);
          phaseStartTimeRef.current = null;
          setRemainingSeconds(planSteps[nextIndex].durationSeconds);
          return;
        }

<<<<<<< HEAD
        playHappyChime();
        stop();
        return;
      }

      if (phase === "work") {
        if (intervalSeconds > 0) {
          playRestCue();
          setPhase("rest");
          setRemainingSeconds(intervalSeconds);
          setProgress(1);
          phaseStartTimeRef.current = null;
=======
>>>>>>> 93b93d93
          return;
        }

        playHappyChime();
        setPhase("work");
        setRemainingSeconds(durationSeconds);
        setProgress(1);
        phaseStartTimeRef.current = null;
<<<<<<< HEAD
=======
        setCurrentLoop((value) => {
          if (hasFiniteLoops) {
            return Math.min(value + 1, totalLoops);
          }

          return value + 1;
        });

>>>>>>> 93b93d93
        return;
      }

      playHappyChime();
<<<<<<< HEAD
      setRemainingSeconds(durationSeconds);
      setProgress(1);
      phaseStartTimeRef.current = null;
      setPhase("work");
=======
      setPhase("work");
      setRemainingSeconds(durationSeconds);
      setProgress(1);
      phaseStartTimeRef.current = null;
      setCurrentLoop((value) => {
        if (hasFiniteLoops) {
          return Math.min(value + 1, totalLoops);
        }

        return value + 1;
      });
>>>>>>> 93b93d93

      return;
    }

    if (remainingSeconds > 0 && remainingSeconds <= 3) {
      playShortBeep();
    }
  }, [
<<<<<<< HEAD
    currentPlanStep,
    durationSeconds,
    hasPlan,
    intervalSeconds,
    isRunning,
    phase,
    planSteps,
    planStepsLength,
=======
    currentLoop,
    durationSeconds,
    intervalSeconds,
    isRunning,
    hasFiniteLoops,
    phase,
>>>>>>> 93b93d93
    playHappyChime,
    playRestCue,
    playShortBeep,
    remainingSeconds,
<<<<<<< HEAD
    safeStepIndex,
    stop,
  ]);
=======
    loopConfig,
    totalLoops,
    stop,
  ]);

  const start = useCallback(() => {
    if (durationSeconds <= 0) {
      return;
    }

    stepCountRef.current = 0;
    stopCurrentFeedback();
    playHappyChime();
    setPhase("work");
    setRemainingSeconds(durationSeconds);
    setProgress(1);
    workAccumulatedRef.current = 0;
    setElapsedMilliseconds(0);
    setCurrentLoop(1);
    phaseStartTimeRef.current = null;
    setIsRunning(true);
    void requestWakeLock();
  }, [durationSeconds, playHappyChime, requestWakeLock, stopCurrentFeedback]);
>>>>>>> 93b93d93

  const formattedRemaining = useMemo(
    () => formatTime(isRunning ? remainingSeconds : durationSeconds),
    [durationSeconds, isRunning, remainingSeconds]
  );

  const currentLabel = useMemo(() => {
    if (hasPlan) {
      if (phase === "rest") {
        return "rest";
      }

      return currentPlanStep?.title ?? title;
    }

    if (isRunning && phase === "rest") {
      return "rest";
    }

    return "go";
  }, [currentPlanStep?.title, hasPlan, isRunning, phase, title]);

  const nextLabel = useMemo(() => {
    if (!hasPlan) {
      return undefined;
    }

    if (phase !== "rest") {
      return undefined;
    }

    return nextPlanStep?.title;
  }, [hasPlan, nextPlanStep, phase]);

  const canStart = hasPlan
    ? initialPlanDuration > 0
    : baseDurationSeconds > 0;

  const activePhaseDuration = useMemo(() => {
    if (phase === "rest") {
      if (intervalSeconds > 0) {
        return intervalSeconds;
      }

      return durationSeconds || 1;
    }

    return durationSeconds || 1;
  }, [durationSeconds, intervalSeconds, phase]);

  useEffect(() => {
    phaseDurationRef.current = Math.max(activePhaseDuration, 1);

    if (isRunning) {
      phaseStartTimeRef.current = getNow();
      setProgress(1);
      return;
    }

    phaseStartTimeRef.current = null;
    setProgress(1);
  }, [activePhaseDuration, getNow, isRunning, phase]);

  useEffect(() => {
    stepCountRef.current = 0;
  }, [activePhaseDuration, phase, stepSeconds]);

  useEffect(() => {
    if (!isRunning) {
      return;
    }

    if (stepSeconds <= 0) {
      return;
    }

    if (remainingSeconds <= 0) {
      return;
    }

    if (remainingSeconds <= 3) {
      return;
    }

    const duration = Math.max(activePhaseDuration, 1);
    const elapsed = duration - remainingSeconds;

    if (elapsed <= 0) {
      return;
    }

    const completedSteps = Math.floor(elapsed / stepSeconds);

    if (completedSteps <= 0) {
      return;
    }

    if (completedSteps > stepCountRef.current) {
      const timeSinceLastFeedback = getNow() - lastFeedbackAtRef.current;

      stepCountRef.current = completedSteps;

      if (timeSinceLastFeedback > 400) {
        playShortBeep();
      }
    }
  }, [
    activePhaseDuration,
    getNow,
    isRunning,
    playShortBeep,
    remainingSeconds,
    stepSeconds,
  ]);

  const recomputeTiming = useCallback(() => {
    if (!isRunning) {
      return;
    }

    const durationMs = Math.max(phaseDurationRef.current * 1000, 1);
    const now = getNow();
    const start = phaseStartTimeRef.current ?? now;

    if (phaseStartTimeRef.current === null) {
      phaseStartTimeRef.current = start;
    }

    const elapsed = now - start;
    const remaining = Math.max(durationMs - elapsed, 0);
    const ratio = Math.max(0, Math.min(1, remaining / durationMs));
    const remainingSecondsEstimate = Math.ceil(remaining / 1000);
    const totalElapsedMilliseconds = Math.floor(
      workAccumulatedRef.current +
        (phase === "work" ? Math.min(elapsed, durationMs) : 0)
    );

    setProgress(ratio);
    setRemainingSeconds((value) => {
      if (!Number.isFinite(remainingSecondsEstimate)) {
        return value;
      }

      return value === remainingSecondsEstimate
        ? value
        : remainingSecondsEstimate;
    });
    setElapsedMilliseconds((value) =>
      value === totalElapsedMilliseconds ? value : totalElapsedMilliseconds
    );
  }, [getNow, isRunning, phase]);

  useEffect(() => {
    if (!isRunning) {
      if (animationFrameRef.current !== null) {
        window.cancelAnimationFrame(animationFrameRef.current);
        animationFrameRef.current = null;
      }

      return;
    }

    let isCancelled = false;

    const tick = () => {
      if (isCancelled) {
        return;
      }

      recomputeTiming();

      animationFrameRef.current = window.requestAnimationFrame(tick);
    };

    animationFrameRef.current = window.requestAnimationFrame(tick);

    return () => {
      isCancelled = true;

      if (animationFrameRef.current !== null) {
        window.cancelAnimationFrame(animationFrameRef.current);
        animationFrameRef.current = null;
      }
    };
  }, [isRunning, recomputeTiming]);

  useEffect(() => {
    if (!isRunning) {
      return;
    }

    const intervalId = window.setInterval(() => {
      recomputeTiming();
    }, 1000);

    return () => {
      window.clearInterval(intervalId);
    };
  }, [isRunning, recomputeTiming]);

  useEffect(() => {
    if (!isRunning) {
      void releaseWakeLock();

      return;
    }

    void requestWakeLock();

    if (typeof document === "undefined") {
      return;
    }

    const handleVisibilityChange = () => {
      if (document.visibilityState === "visible") {
        void requestWakeLock();
        recomputeTiming();
      }
    };

    document.addEventListener("visibilitychange", handleVisibilityChange);

    return () => {
      document.removeEventListener("visibilitychange", handleVisibilityChange);
    };
  }, [isRunning, recomputeTiming, releaseWakeLock, requestWakeLock]);

  useEffect(() => {
    return () => {
      void releaseWakeLock();
    };
  }, [releaseWakeLock]);

  return {
<<<<<<< HEAD
    canStart,
=======
    canStart: durationSeconds > 0,
    currentLoop,
>>>>>>> 93b93d93
    currentLabel,
    displayTitle: title,
    durationSeconds,
    formattedElapsed: formatChronograph(elapsedMilliseconds),
    formattedRemaining,
    hasFiniteLoops,
    intervalSeconds,
    isResting: phase === "rest",
    isRunning,
    nextLabel,
    progress,
    remainingSeconds: isRunning ? remainingSeconds : durationSeconds,
    totalLoops,
    start,
    stop,
  };
};<|MERGE_RESOLUTION|>--- conflicted
+++ resolved
@@ -347,11 +347,9 @@
   navigator.vibrate(0);
 };
 
-<<<<<<< HEAD
 export const useTimerBlock = (props: TimerBlockProps): TimerBlockController => {
   const baseDurationSeconds = useMemo(() => parseSeconds(props.duration), [props.duration]);
   const baseIntervalSeconds = useMemo(() => parseSeconds(props.interval), [props.interval]);
-=======
 export const useTimerBlock = (props: TimerBlockProps): TimerBlockState => {
   const durationSeconds = useMemo(
     () => parseSeconds(props.duration),
@@ -364,21 +362,17 @@
   const loopConfig = useMemo(() => parseLoop(props.loop), [props.loop]);
   const hasFiniteLoops = loopConfig.mode === "finite";
   const totalLoops = hasFiniteLoops ? loopConfig.total : 0;
->>>>>>> 93b93d93
   const hepticMode: HepticMode = useMemo(() => {
     const raw = typeof props.heptic === "string" ? props.heptic.toLowerCase() : "";
 
-<<<<<<< HEAD
     if (raw === "audio" || raw === "vibration" || raw === "both") {
       return raw;
-=======
     if (
       normalized === "audio" ||
       normalized === "vibration" ||
       normalized === "both"
     ) {
       return normalized;
->>>>>>> 93b93d93
     }
 
     return "audio";
@@ -405,15 +399,12 @@
   const [currentStepIndex, setCurrentStepIndex] = useState(0);
   const [isRunning, setIsRunning] = useState(false);
   const [phase, setPhase] = useState<TimerPhase>("work");
-<<<<<<< HEAD
   const initialDuration = hasPlan ? initialPlanDuration : baseDurationSeconds;
   const [remainingSeconds, setRemainingSeconds] = useState(initialDuration);
   const [elapsedSeconds, setElapsedSeconds] = useState(0);
-=======
   const [currentLoop, setCurrentLoop] = useState(0);
   const [remainingSeconds, setRemainingSeconds] = useState(durationSeconds);
   const [elapsedMilliseconds, setElapsedMilliseconds] = useState(0);
->>>>>>> 93b93d93
   const [progress, setProgress] = useState(1);
   const phaseDurationRef = useRef(Math.max(initialDuration || 1, 1));
   const phaseStartTimeRef = useRef<number | null>(null);
@@ -572,7 +563,6 @@
     }
   }, [isRunning]);
 
-<<<<<<< HEAD
   const start = useCallback(() => {
     const initialDurationSeconds = hasPlan ? initialPlanDuration : baseDurationSeconds;
 
@@ -609,18 +599,15 @@
     setPhase("work");
     setCurrentStepIndex(0);
     setRemainingSeconds(resetDuration);
-=======
   const stop = useCallback(() => {
     setIsRunning(false);
     setPhase("work");
     setRemainingSeconds(durationSeconds);
->>>>>>> 93b93d93
     setProgress(1);
     phaseStartTimeRef.current = null;
     stepCountRef.current = 0;
     stopCurrentFeedback();
     void releaseWakeLock();
-<<<<<<< HEAD
   }, [
     baseDurationSeconds,
     hasPlan,
@@ -628,9 +615,7 @@
     releaseWakeLock,
     stopCurrentFeedback,
   ]);
-=======
   }, [durationSeconds, releaseWakeLock, stopCurrentFeedback]);
->>>>>>> 93b93d93
 
   useEffect(() => {
     if (!isRunning) {
@@ -638,7 +623,6 @@
     }
 
     if (remainingSeconds === 0) {
-<<<<<<< HEAD
       if (hasPlan) {
         const currentStep = currentPlanStep;
 
@@ -669,13 +653,11 @@
             setRemainingSeconds(planSteps[nextIndex].durationSeconds);
             return;
           }
-=======
       if (phase === "work") {
         const workDurationMs = Math.max(durationSeconds, 0) * 1000;
 
         workAccumulatedRef.current += workDurationMs;
         setElapsedMilliseconds(workAccumulatedRef.current);
->>>>>>> 93b93d93
 
         const shouldContinue =
           loopConfig.mode !== "none" &&
@@ -684,7 +666,6 @@
         if (!shouldContinue) {
           playHappyChime();
           stop();
-<<<<<<< HEAD
           return;
         }
 
@@ -694,7 +675,6 @@
           playHappyChime();
           setCurrentStepIndex(nextIndex);
           setPhase("work");
-=======
 
           return;
         }
@@ -703,14 +683,12 @@
           playRestCue();
           setPhase("rest");
           setRemainingSeconds(intervalSeconds);
->>>>>>> 93b93d93
           setProgress(1);
           phaseStartTimeRef.current = null;
           setRemainingSeconds(planSteps[nextIndex].durationSeconds);
           return;
         }
 
-<<<<<<< HEAD
         playHappyChime();
         stop();
         return;
@@ -723,8 +701,6 @@
           setRemainingSeconds(intervalSeconds);
           setProgress(1);
           phaseStartTimeRef.current = null;
-=======
->>>>>>> 93b93d93
           return;
         }
 
@@ -733,8 +709,6 @@
         setRemainingSeconds(durationSeconds);
         setProgress(1);
         phaseStartTimeRef.current = null;
-<<<<<<< HEAD
-=======
         setCurrentLoop((value) => {
           if (hasFiniteLoops) {
             return Math.min(value + 1, totalLoops);
@@ -743,17 +717,14 @@
           return value + 1;
         });
 
->>>>>>> 93b93d93
         return;
       }
 
       playHappyChime();
-<<<<<<< HEAD
       setRemainingSeconds(durationSeconds);
       setProgress(1);
       phaseStartTimeRef.current = null;
       setPhase("work");
-=======
       setPhase("work");
       setRemainingSeconds(durationSeconds);
       setProgress(1);
@@ -765,7 +736,6 @@
 
         return value + 1;
       });
->>>>>>> 93b93d93
 
       return;
     }
@@ -774,7 +744,6 @@
       playShortBeep();
     }
   }, [
-<<<<<<< HEAD
     currentPlanStep,
     durationSeconds,
     hasPlan,
@@ -783,23 +752,19 @@
     phase,
     planSteps,
     planStepsLength,
-=======
     currentLoop,
     durationSeconds,
     intervalSeconds,
     isRunning,
     hasFiniteLoops,
     phase,
->>>>>>> 93b93d93
     playHappyChime,
     playRestCue,
     playShortBeep,
     remainingSeconds,
-<<<<<<< HEAD
     safeStepIndex,
     stop,
   ]);
-=======
     loopConfig,
     totalLoops,
     stop,
@@ -823,7 +788,6 @@
     setIsRunning(true);
     void requestWakeLock();
   }, [durationSeconds, playHappyChime, requestWakeLock, stopCurrentFeedback]);
->>>>>>> 93b93d93
 
   const formattedRemaining = useMemo(
     () => formatTime(isRunning ? remainingSeconds : durationSeconds),
@@ -1058,12 +1022,9 @@
   }, [releaseWakeLock]);
 
   return {
-<<<<<<< HEAD
     canStart,
-=======
     canStart: durationSeconds > 0,
     currentLoop,
->>>>>>> 93b93d93
     currentLabel,
     displayTitle: title,
     durationSeconds,
