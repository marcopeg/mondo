--- conflicted
+++ resolved
@@ -184,7 +184,6 @@
     fallbackSort: sortProjectsByLabel,
   });
 
-<<<<<<< HEAD
   if (validProjects.length === 0) {
     return null;
   }
@@ -201,7 +200,6 @@
         return `Projects associated with ${displayName}`;
       default:
         return "Related projects";
-=======
   const collapsed = useMemo(() => {
     // First check crmState for persisted collapse state
     const crmState = (file.cache?.frontmatter as any)?.crmState;
@@ -252,7 +250,6 @@
   const handleCreateProject = useCallback(async () => {
     if (isCreating || !file.file) {
       return;
->>>>>>> 5c916304
     }
 
     setIsCreating(true);
